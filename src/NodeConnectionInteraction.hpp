#pragma once

#include <memory>

#include "Node.hpp"
#include "Connection.hpp"

namespace QtNodes
{

class DataModelRegistry;
class FlowScene;
class NodeDataModel;

/// Class performs various operations on the Node and Connection pair.
/// An instance should be created on the stack and destroyed when
/// the operation is completed
class NodeConnectionInteraction
{
public:
  NodeConnectionInteraction(Node& node,
                            Connection& connection,
                            FlowScene& scene);

  /// Can connect when following conditions are met:
  /// 1) Connection 'requires' a port
  /// 2) Connection's vacant end is above the node port
<<<<<<< HEAD
  /// 3) Node port is vacant (depending on the policy)
  /// 4) Connection type equals node port type
  bool canConnect(PortIndex &portIndex) const;

  /// 1) Check conditions from 'canConnect'
  /// 2) Assign node to required port in Connection
  /// 3) Assign Connection to empty port in NodeState
  /// 4) Adjust Connection geometry
  /// 5) Poke model to intiate data transfer
=======
  /// 3) Node port is vacant
  /// 4) Connection type equals node port type, or there is a registered type conversion that can translate between the two
  bool canConnect(PortIndex &portIndex, 
                  bool& typeConversionNeeded,
                  std::unique_ptr<NodeDataModel> & converterModel) const;

  /// 1)   Check conditions from 'canConnect'
  /// 1.5) If the connection is possible but a type conversion is needed, add a converter node to the scene, and connect it properly
  /// 2)   Assign node to required port in Connection
  /// 3)   Assign Connection to empty port in NodeState
  /// 4)   Adjust Connection geometry
  /// 5)   Poke model to initiate data transfer
>>>>>>> d56d67e9
  bool tryConnect() const;


  /// 1) Node and Connection should be already connected
  /// 2) If so, clear Connection entry in the NodeState
  /// 3) Propagate invalid data to IN node
  /// 4) Set Connection end to 'requiring a port'
  bool disconnect(PortType portToDisconnect) const;

private:

  PortType connectionRequiredPort() const;

  QPointF connectionEndScenePosition(PortType) const;

  QPointF nodePortScenePosition(PortType portType,
                                PortIndex portIndex) const;

  PortIndex nodePortIndexUnderScenePoint(PortType portType,
                                         QPointF const &p) const;

  bool nodePortIsEmpty(PortType portType, PortIndex portIndex) const;
  
private:

  Node* _node;

  Connection* _connection;
  
  FlowScene* _scene;
};
}<|MERGE_RESOLUTION|>--- conflicted
+++ resolved
@@ -25,18 +25,7 @@
   /// Can connect when following conditions are met:
   /// 1) Connection 'requires' a port
   /// 2) Connection's vacant end is above the node port
-<<<<<<< HEAD
   /// 3) Node port is vacant (depending on the policy)
-  /// 4) Connection type equals node port type
-  bool canConnect(PortIndex &portIndex) const;
-
-  /// 1) Check conditions from 'canConnect'
-  /// 2) Assign node to required port in Connection
-  /// 3) Assign Connection to empty port in NodeState
-  /// 4) Adjust Connection geometry
-  /// 5) Poke model to intiate data transfer
-=======
-  /// 3) Node port is vacant
   /// 4) Connection type equals node port type, or there is a registered type conversion that can translate between the two
   bool canConnect(PortIndex &portIndex, 
                   bool& typeConversionNeeded,
@@ -48,7 +37,6 @@
   /// 3)   Assign Connection to empty port in NodeState
   /// 4)   Adjust Connection geometry
   /// 5)   Poke model to initiate data transfer
->>>>>>> d56d67e9
   bool tryConnect() const;
 
 

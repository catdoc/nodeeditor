#include "NodePainter.hpp"

#include <cmath>

#include <QtCore/QMargins>

#include "StyleCollection.hpp"
#include "PortType.hpp"
#include "NodeGraphicsObject.hpp"
#include "NodeGeometry.hpp"
#include "NodeState.hpp"
#include "NodeDataModel.hpp"
#include "Node.hpp"
#include "FlowScene.hpp"

using QtNodes::NodePainter;
using QtNodes::NodeGeometry;
using QtNodes::NodeGraphicsObject;
using QtNodes::Node;
using QtNodes::NodeState;
using QtNodes::NodeDataModel;
using QtNodes::FlowScene;

void
NodePainter::
paint(QPainter* painter,
      Node & node, 
      FlowScene const& scene)
{
  NodeGeometry const& geom = node.nodeGeometry();

  NodeState const& state = node.nodeState();

  NodeGraphicsObject const & graphicsObject = node.nodeGraphicsObject();

  geom.recalculateSize(painter->font());

  //--------------------------------------------

  drawNodeRect(painter, geom, graphicsObject);

  auto const &model = node.nodeDataModel();

  drawConnectionPoints(painter, geom, state, model, scene);

  drawFilledConnectionPoints(painter, geom, state, model);

  drawModelName(painter, geom, state, model);

  drawEntryLabels(painter, geom, state, model);

  drawResizeRect(painter, geom, model);

  drawValidationRect(painter, geom, model, graphicsObject);
}


void
NodePainter::
drawNodeRect(QPainter* painter,
             NodeGeometry const& geom,
             NodeGraphicsObject const & graphicsObject)
{
  NodeStyle const& nodeStyle = StyleCollection::nodeStyle();

  auto color = graphicsObject.isSelected()
               ? nodeStyle.SelectedBoundaryColor
               : nodeStyle.NormalBoundaryColor;

  if (geom.hovered())
  {
    QPen p(color, nodeStyle.HoveredPenWidth);
    painter->setPen(p);
  }
  else
  {
    QPen p(color, nodeStyle.PenWidth);
    painter->setPen(p);
  }

  QLinearGradient gradient(QPointF(0.0, 0.0),
                           QPointF(2.0, geom.height()));

  gradient.setColorAt(0.0,  nodeStyle.GradientColor0);
  gradient.setColorAt(0.03, nodeStyle.GradientColor1);
  gradient.setColorAt(0.97, nodeStyle.GradientColor2);
  gradient.setColorAt(1.0,  nodeStyle.GradientColor3);

  painter->setBrush(gradient);

  float diam = nodeStyle.ConnectionPointDiameter;

  QRectF    boundary( -diam, -diam, 2.0*diam + geom.width(), 2.0*diam + geom.height());

  double const radius = 3.0;

  painter->drawRoundedRect(boundary, radius, radius);
}


void
NodePainter::
drawConnectionPoints(QPainter* painter,
                     NodeGeometry const& geom,
                     NodeState const& state,
                     NodeDataModel* const model,
                     FlowScene const & scene)
{
  NodeStyle const& nodeStyle      = StyleCollection::nodeStyle();
  auto const     &connectionStyle = StyleCollection::connectionStyle();

  float diameter = nodeStyle.ConnectionPointDiameter;
  auto  reducedDiameter = diameter * 0.6;

  auto drawPoints =
  [&](PortType portType)
  {
    size_t n = state.getEntries(portType).size();

    for (size_t i = 0; i < n; ++i)
    {

      QPointF p = geom.portScenePosition(i, portType);

      auto const & dataType = model->dataType(portType, i);

      double r = 1.0;
      if (state.isReacting() &&
          (state.getEntries(portType)[i].empty() ||
<<<<<<< HEAD
           model->nodeConnectionPolicy(portType, i) == NodeDataModel::Many) &&
          portType == state.reactingPortType())
=======
           portType == PortType::Out) &&
           portType == state.reactingPortType())
>>>>>>> d56d67e9
      {

        auto   diff = geom.draggingPos() - p;
        double dist = std::sqrt(QPointF::dotProduct(diff, diff));
        bool   typeConvertable = false;

        {
          if (portType == PortType::In)
          {
            typeConvertable = scene.registry().getTypeConverter(state.reactingDataType().id, dataType.id) != nullptr;
          }
          else
          {
            typeConvertable = scene.registry().getTypeConverter(dataType.id, state.reactingDataType().id) != nullptr;
          }
        }

        if (state.reactingDataType().id == dataType.id || typeConvertable)
        {
          double const thres = 40.0;
          r = (dist < thres) ?
              (2.0 - dist / thres ) :
              1.0;
        }
        else
        {
          double const thres = 80.0;
          r = (dist < thres) ?
              (dist / thres) :
              1.0;
        }
      }

      if (connectionStyle.useDataDefinedColors())
      {
        painter->setBrush(connectionStyle.normalColor(dataType.id));
      }
      else
      {
        painter->setBrush(nodeStyle.ConnectionPointColor);
      }

      painter->drawEllipse(p,
                           reducedDiameter * r,
                           reducedDiameter * r);
    }
  };

  drawPoints(PortType::Out);
  drawPoints(PortType::In);
}


void
NodePainter::
drawFilledConnectionPoints(QPainter * painter,
                           NodeGeometry const & geom,
                           NodeState const & state,
                           NodeDataModel* const model)
{
  NodeStyle const& nodeStyle       = StyleCollection::nodeStyle();
  auto const     & connectionStyle = StyleCollection::connectionStyle();

  auto diameter = nodeStyle.ConnectionPointDiameter;

  auto drawPoints =
  [&](PortType portType)
  {
    size_t n = state.getEntries(portType).size();

    for (size_t i = 0; i < n; ++i)
    {
      QPointF p = geom.portScenePosition(i, portType);

      if (!state.getEntries(portType)[i].empty())
      {
        auto const & dataType = model->dataType(portType, i);

        if (connectionStyle.useDataDefinedColors())
        {
          QColor const c = connectionStyle.normalColor(dataType.id);
          painter->setPen(c);
          painter->setBrush(c);
        }
        else
        {
          painter->setPen(nodeStyle.FilledConnectionPointColor);
          painter->setBrush(nodeStyle.FilledConnectionPointColor);
        }

        painter->drawEllipse(p,
                             diameter * 0.4,
                             diameter * 0.4);
      }
    }
  };

  drawPoints(PortType::Out);
  drawPoints(PortType::In);
}


void
NodePainter::
drawModelName(QPainter * painter,
              NodeGeometry const & geom,
              NodeState const & state,
              NodeDataModel* const model)
{
  NodeStyle const& nodeStyle = StyleCollection::nodeStyle();

  Q_UNUSED(state);

  if (!model->captionVisible())
    return;

  QString const &name = model->caption();

  QFont f = painter->font();

  f.setBold(true);

  QFontMetrics metrics(f);

  auto rect = metrics.boundingRect(name);

  QPointF position((geom.width() - rect.width()) / 2.0,
                   (geom.spacing() + geom.entryHeight()) / 3.0);

  painter->setFont(f);
  painter->setPen(nodeStyle.FontColor);
  painter->drawText(position, name);

  f.setBold(false);
  painter->setFont(f);
}


void
NodePainter::
drawEntryLabels(QPainter * painter,
                NodeGeometry const & geom,
                NodeState const & state,
                NodeDataModel* const model)
{
  QFontMetrics const & metrics =
    painter->fontMetrics();

  auto drawPoints =
  [&](PortType portType)
  {
    auto const &nodeStyle = StyleCollection::nodeStyle();

    auto& entries = state.getEntries(portType);

    size_t n = entries.size();

    for (size_t i = 0; i < n; ++i)
    {
      QPointF p = geom.portScenePosition(i, portType);

      if (entries[i].empty())
        painter->setPen(nodeStyle.FontColorFaded);
      else
        painter->setPen(nodeStyle.FontColor);

      QString s;

      if (model->portCaptionVisible(portType, i))
      {
        s = model->portCaption(portType, i);
      }
      else
      {
        s = model->dataType(portType, i).name;
      }

      auto rect = metrics.boundingRect(s);

      p.setY(p.y() + rect.height() / 4.0);

      switch (portType)
      {
        case PortType::In:
          p.setX(5.0);
          break;

        case PortType::Out:
          p.setX(geom.width() - 5.0 - rect.width());
          break;

        default:
          break;
      }

      painter->drawText(p, s);
    }
  };

  drawPoints(PortType::Out);

  drawPoints(PortType::In);
}


void
NodePainter::
drawResizeRect(QPainter * painter,
               NodeGeometry const & geom,
               NodeDataModel* const model)
{
  if (model->resizable())
  {
    painter->setBrush(Qt::gray);

    painter->drawEllipse(geom.resizeRect());
  }
}

void
NodePainter::
drawValidationRect(QPainter * painter,
                   NodeGeometry const & geom,
                   NodeDataModel* const model,
                   NodeGraphicsObject const & graphicsObject)
{
  auto modelValidationState = model->validationState();
  if (modelValidationState != NodeValidationState::Valid)
  {
    NodeStyle const& nodeStyle = StyleCollection::nodeStyle();

    auto color = graphicsObject.isSelected()
      ? nodeStyle.SelectedBoundaryColor
      : nodeStyle.NormalBoundaryColor;

    if (geom.hovered())
    {
      QPen p(color, nodeStyle.HoveredPenWidth);
      painter->setPen(p);
    }
    else
    {
      QPen p(color, nodeStyle.PenWidth);
      painter->setPen(p);
    }

    //Drawing the validation message background
    if (modelValidationState == NodeValidationState::Error)
    {
      painter->setBrush(nodeStyle.ErrorColor);
    }
    else
    {
      painter->setBrush(nodeStyle.WarningColor);
    }

    double const radius = 3.0;
    
    float diam = nodeStyle.ConnectionPointDiameter;

    QRectF    boundary(-diam,
                       -diam + geom.height() - geom.validationHeight(),
                       2.0*diam + geom.width(),
                       2.0*diam + geom.validationHeight());

    painter->drawRoundedRect(boundary, radius, radius);

    painter->setBrush(Qt::gray);

    //Drawing the validation message itself
    QString const &errorMsg = model->validationMessage();

    QFont f = painter->font();
    
    QFontMetrics metrics(f);

    auto rect = metrics.boundingRect(errorMsg);

    QPointF position((geom.width() - rect.width()) / 2.0,
      geom.height() - (geom.validationHeight() - diam) / 2.0);

    painter->setFont(f);
    painter->setPen(nodeStyle.FontColor);
    painter->drawText(position, errorMsg);
  }
}<|MERGE_RESOLUTION|>--- conflicted
+++ resolved
@@ -127,13 +127,8 @@
       double r = 1.0;
       if (state.isReacting() &&
           (state.getEntries(portType)[i].empty() ||
-<<<<<<< HEAD
            model->nodeConnectionPolicy(portType, i) == NodeDataModel::Many) &&
-          portType == state.reactingPortType())
-=======
-           portType == PortType::Out) &&
            portType == state.reactingPortType())
->>>>>>> d56d67e9
       {
 
         auto   diff = geom.draggingPos() - p;

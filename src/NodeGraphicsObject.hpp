#pragma once

#include <QtCore/QUuid>
#include <QtWidgets/QGraphicsObject>

#include "Connection.hpp"

#include "NodeGeometry.hpp"
#include "NodeState.hpp"
#include "Export.hpp"
<<<<<<< HEAD
=======

class QGraphicsProxyWidget;

namespace QtNodes
{
>>>>>>> 38adc06b

class FlowScene;
class FlowItemEntry;

/// Class reacts on GUI events, mouse clicks and
/// forwards painting operation.
class NODE_EDITOR_PUBLIC NodeGraphicsObject : public QGraphicsObject
{
  Q_OBJECT

public:
  NodeGraphicsObject(FlowScene &scene,
                     Node& node);

  virtual
  ~NodeGraphicsObject();

  Node&
  node();

  QRectF
  boundingRect() const override;

  void
  setGeometryChanged();

  /// Visits all attached connections and corrects
  /// their corresponding end points.
  void
  moveConnections() const;

protected:
  void
  paint(QPainter*                       painter,
        QStyleOptionGraphicsItem const* option,
        QWidget*                        widget = 0) override;

  QVariant
  itemChange(GraphicsItemChange change, const QVariant &value) override;

  void
  mousePressEvent(QGraphicsSceneMouseEvent* event) override;

  void
  mouseMoveEvent(QGraphicsSceneMouseEvent* event) override;

  void
  mouseReleaseEvent(QGraphicsSceneMouseEvent* event) override;

  void
  hoverEnterEvent(QGraphicsSceneHoverEvent* event) override;

  void
  hoverLeaveEvent(QGraphicsSceneHoverEvent* event) override;

  void
  hoverMoveEvent(QGraphicsSceneHoverEvent *) override;

  void
  mouseDoubleClickEvent(QGraphicsSceneMouseEvent* event) override;

private:
  void
  embedQWidget();

private:

  FlowScene & _scene;

  Node& _node;

  // either nullptr or owned by parent QGraphicsItem
  QGraphicsProxyWidget * _proxyWidget;
};
}<|MERGE_RESOLUTION|>--- conflicted
+++ resolved
@@ -8,14 +8,11 @@
 #include "NodeGeometry.hpp"
 #include "NodeState.hpp"
 #include "Export.hpp"
-<<<<<<< HEAD
-=======
 
 class QGraphicsProxyWidget;
 
 namespace QtNodes
 {
->>>>>>> 38adc06b
 
 class FlowScene;
 class FlowItemEntry;

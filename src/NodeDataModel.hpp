#pragma once

#include <memory>

#include <QtWidgets/QWidget>

#include "PortType.hpp"
#include "NodeData.hpp"
#include "Serializable.hpp"
#include "NodeGeometry.hpp"
<<<<<<< HEAD
#include "NodePainterDelegate.hpp"

=======
#include "NodeStyle.hpp"
#include "NodePainterDelegate.hpp"
>>>>>>> f2e99def
#include "Export.hpp"

namespace QtNodes
{

enum class NodeValidationState
{
  Valid,
  Warning,
  Error
};

class StyleCollection;

class NODE_EDITOR_PUBLIC NodeDataModel
  : public QObject
  , public Serializable
{
  Q_OBJECT

public:

  NodeDataModel();

  virtual
  ~NodeDataModel() = default;

  /// Caption is used in GUI
  virtual QString
  caption() const = 0;

  /// It is possible to hide caption in GUI
  virtual bool
  captionVisible() const { return true; }

  /// Port caption is used in GUI to label individual ports
  virtual QString
  portCaption(PortType portType, PortIndex portIndex) const { return QString(""); }

  /// It is possible to hide port caption in GUI
  virtual bool
  portCaptionVisible(PortType portType, PortIndex portIndex) const { return false; }

  /// Name makes this model unique
  virtual QString
  name() const = 0;

  /// Function creates instances of a model stored in DataModelRegistry
  virtual std::unique_ptr<NodeDataModel>
  clone() const = 0;

public:

  QJsonObject
  save() const override;

public:

  virtual
  unsigned int nPorts(PortType portType) const = 0;

  virtual
  NodeDataType dataType(PortType portType, PortIndex portIndex) const = 0;

public:

  enum class ConnectionPolicy
  {
    One,
    Many,
  };

  virtual
  ConnectionPolicy
  portOutConnectionPolicy(PortIndex) const
  {
    return ConnectionPolicy::Many;
  }

  NodeStyle const&
  nodeStyle() const;

  void
  setNodeStyle(NodeStyle const& style);

  enum NodeConnectionPolicy {
    One,
    Many,
  };

  virtual NodeConnectionPolicy nodeConnectionPolicy(PortType portType, PortIndex /*portIndex*/) const {
    // good defaults
    if(portType == PortType::In) {
      return NodeConnectionPolicy::One;
    }
    return NodeConnectionPolicy::Many;
  }

public:

  /// Triggers the algorithm
  virtual
  void
  setInData(std::shared_ptr<NodeData> nodeData,
            PortIndex port) = 0;

  virtual
  std::shared_ptr<NodeData>
  outData(PortIndex port) = 0;

  virtual
  QWidget *
  embeddedWidget() = 0;

  virtual
  bool
  resizable() const { return false; }

  virtual
  NodeValidationState
  validationState() const { return NodeValidationState::Valid; }

  virtual
  QString
  validationMessage() const { return QString(""); }

  virtual
<<<<<<< HEAD
  NodePainterDelegate* painterDelegate() const { return  nullptr; }
=======
  NodePainterDelegate* painterDelegate() const { return nullptr; }
>>>>>>> f2e99def

signals:

  void
  dataUpdated(PortIndex index);

  void
  dataInvalidated(PortIndex index);

  void
  computingStarted();

  void
  computingFinished();

private:

  NodeStyle _nodeStyle;
};
}<|MERGE_RESOLUTION|>--- conflicted
+++ resolved
@@ -8,13 +8,9 @@
 #include "NodeData.hpp"
 #include "Serializable.hpp"
 #include "NodeGeometry.hpp"
-<<<<<<< HEAD
 #include "NodePainterDelegate.hpp"
-
-=======
 #include "NodeStyle.hpp"
 #include "NodePainterDelegate.hpp"
->>>>>>> f2e99def
 #include "Export.hpp"
 
 namespace QtNodes
@@ -142,11 +138,10 @@
   validationMessage() const { return QString(""); }
 
   virtual
-<<<<<<< HEAD
   NodePainterDelegate* painterDelegate() const { return  nullptr; }
-=======
+
+  virtual
   NodePainterDelegate* painterDelegate() const { return nullptr; }
->>>>>>> f2e99def
 
 signals:
 

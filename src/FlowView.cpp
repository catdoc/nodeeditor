--- conflicted
+++ resolved
@@ -89,13 +89,9 @@
     modelMenu.addAction(modelName);
   }
   
-<<<<<<< HEAD
-  txtBox->setFocus();
-=======
   // make sure the text box gets focus so the user doesn't have to click on it
   txtBox->setFocus();
   
->>>>>>> 91b7ef71
   if (QAction * action = modelMenu.exec(event->globalPos()))
   {
     QString modelName = action->text();
